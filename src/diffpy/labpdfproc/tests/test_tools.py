import re
from pathlib import Path

import pytest

from diffpy.labpdfproc.labpdfprocapp import get_args
<<<<<<< HEAD
from diffpy.labpdfproc.tools import known_sources, set_output_directory, set_wavelength
=======
from diffpy.labpdfproc.tools import known_sources, load_user_metadata, set_output_directory, set_wavelength
>>>>>>> 1393a45c

params1 = [
    ([], ["."]),
    (["--output-directory", "."], ["."]),
    (["--output-directory", "new_dir"], ["new_dir"]),
    (["--output-directory", "input_dir"], ["input_dir"]),
]


@pytest.mark.parametrize("inputs, expected", params1)
def test_set_output_directory(inputs, expected, user_filesystem):
    tmp_dir = user_filesystem
    expected_output_directory = tmp_dir / expected[0]

    cli_inputs = ["2.5"] + inputs
    actual_args = get_args(cli_inputs)
    actual_args.output_directory = set_output_directory(actual_args)
    assert actual_args.output_directory == expected_output_directory
    assert Path(actual_args.output_directory).exists()
    assert Path(actual_args.output_directory).is_dir()


def test_set_output_directory_bad(user_filesystem):
    cli_inputs = ["2.5", "--output-directory", "good_data.chi"]
    actual_args = get_args(cli_inputs)
    with pytest.raises(FileExistsError):
        actual_args.output_directory = set_output_directory(actual_args)
        assert Path(actual_args.output_directory).exists()
        assert not Path(actual_args.output_directory).is_dir()


params2 = [
    ([], [0.71]),
    (["--anode-type", "Ag"], [0.59]),
    (["--wavelength", "0.25"], [0.25]),
    (["--wavelength", "0.25", "--anode-type", "Ag"], [0.25]),
]


@pytest.mark.parametrize("inputs, expected", params2)
def test_set_wavelength(inputs, expected):
    expected_wavelength = expected[0]
    cli_inputs = ["2.5"] + inputs
    actual_args = get_args(cli_inputs)
    actual_args.wavelength = set_wavelength(actual_args)
    assert actual_args.wavelength == expected_wavelength


params3 = [
    (
        ["--anode-type", "invalid"],
        [f"Anode type not recognized. Please rerun specifying an anode_type from {*known_sources, }."],
    ),
    (
        ["--wavelength", "0"],
        ["No valid wavelength. Please rerun specifying a known anode_type or a positive wavelength."],
    ),
    (
        ["--wavelength", "-1", "--anode-type", "Mo"],
        ["No valid wavelength. Please rerun specifying a known anode_type or a positive wavelength."],
    ),
]


@pytest.mark.parametrize("inputs, msg", params3)
def test_set_wavelength_bad(inputs, msg):
    cli_inputs = ["2.5"] + inputs
    actual_args = get_args(cli_inputs)
    with pytest.raises(ValueError, match=re.escape(msg[0])):
        actual_args.wavelength = set_wavelength(actual_args)


params5 = [
    ([], []),
    (
        ["--user-metadata", "facility=NSLS II", "beamline=28ID-2", "favorite color=blue"],
        [["facility", "NSLS II"], ["beamline", "28ID-2"], ["favorite color", "blue"]],
    ),
    (["--user-metadata", "x=y=z"], [["x", "y=z"]]),
]


@pytest.mark.parametrize("inputs, expected", params5)
def test_load_user_metadata(inputs, expected):
    expected_args = get_args(["2.5"])
    for expected_pair in expected:
        setattr(expected_args, expected_pair[0], expected_pair[1])
    delattr(expected_args, "user_metadata")

    cli_inputs = ["2.5"] + inputs
    actual_args = get_args(cli_inputs)
    actual_args = load_user_metadata(actual_args)
    assert actual_args == expected_args


params6 = [
    (
        ["--user-metadata", "facility=", "NSLS II"],
        [
            "Please provide key-value pairs in the format key=value. "
            "For more information, use `labpdfproc --help.`"
        ],
    ),
    (
        ["--user-metadata", "favorite", "color=blue"],
        "Please provide key-value pairs in the format key=value. "
        "For more information, use `labpdfproc --help.`",
    ),
    (
        ["--user-metadata", "beamline", "=", "28ID-2"],
        "Please provide key-value pairs in the format key=value. "
        "For more information, use `labpdfproc --help.`",
    ),
    (
        ["--user-metadata", "facility=NSLS II", "facility=NSLS III"],
        "Please do not specify repeated keys: facility. ",
    ),
    (
        ["--user-metadata", "wavelength=2"],
        "wavelength is a reserved name.  Please rerun using a different key name. ",
    ),
]


@pytest.mark.parametrize("inputs, msg", params6)
def test_load_user_metadata_bad(inputs, msg):
    cli_inputs = ["2.5"] + inputs
    actual_args = get_args(cli_inputs)
    with pytest.raises(ValueError, match=msg[0]):
        actual_args = load_user_metadata(actual_args)<|MERGE_RESOLUTION|>--- conflicted
+++ resolved
@@ -4,11 +4,7 @@
 import pytest
 
 from diffpy.labpdfproc.labpdfprocapp import get_args
-<<<<<<< HEAD
-from diffpy.labpdfproc.tools import known_sources, set_output_directory, set_wavelength
-=======
 from diffpy.labpdfproc.tools import known_sources, load_user_metadata, set_output_directory, set_wavelength
->>>>>>> 1393a45c
 
 params1 = [
     ([], ["."]),
@@ -20,9 +16,7 @@
 
 @pytest.mark.parametrize("inputs, expected", params1)
 def test_set_output_directory(inputs, expected, user_filesystem):
-    tmp_dir = user_filesystem
-    expected_output_directory = tmp_dir / expected[0]
-
+    expected_output_directory = Path(user_filesystem) / expected[0]
     cli_inputs = ["2.5"] + inputs
     actual_args = get_args(cli_inputs)
     actual_args.output_directory = set_output_directory(actual_args)
