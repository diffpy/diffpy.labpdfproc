import argparse
<<<<<<< HEAD
import os
from pathlib import Path
=======
import re
>>>>>>> 3089e1b3

import pytest

from diffpy.labpdfproc.tools import known_sources, set_output_directory, set_wavelength

params1 = [
    ([None], ["."]),
    (["."], ["."]),
    (["new_dir"], ["new_dir"]),
    (["existing_dir"], ["existing_dir"]),
]


@pytest.mark.parametrize("inputs, expected", params1)
def test_set_output_directory(inputs, expected, tmpdir):
    existing_dir = Path(tmpdir) / "existing_dir"
    existing_dir.mkdir(parents=True, exist_ok=True)
    os.chdir(tmpdir)

    expected_output_directory = Path(tmpdir).resolve() / expected[0]
    actual_args = argparse.Namespace(output_directory=inputs[0])
    actual_args.output_directory = set_output_directory(actual_args)
    assert actual_args.output_directory == expected_output_directory
    assert Path(actual_args.output_directory).exists()
    assert Path(actual_args.output_directory).is_dir()


def test_set_output_directory_bad(tmpdir):
    existing_file = Path(tmpdir) / "existing_file.py"
    existing_file.touch()
    os.chdir(tmpdir)

    actual_args = argparse.Namespace(output_directory="existing_file.py")
    with pytest.raises(FileExistsError):
        actual_args.output_directory = set_output_directory(actual_args)
        assert Path(actual_args.output_directory).exists()
        assert not Path(actual_args.output_directory).is_dir()


params2 = [
    ([None, None], [0.71]),
    ([None, "Ag"], [0.59]),
    ([0.25, "Ag"], [0.25]),
    ([0.25, None], [0.25]),
]


@pytest.mark.parametrize("inputs, expected", params2)
def test_set_wavelength(inputs, expected):
    expected_wavelength = expected[0]
    actual_args = argparse.Namespace(wavelength=inputs[0], anode_type=inputs[1])
    actual_wavelength = set_wavelength(actual_args)
    assert actual_wavelength == expected_wavelength


params3 = [
    (
        [None, "invalid"],
        [f"Anode type not recognized. please rerun specifying an anode_type from {*known_sources, }"],
    ),
    ([0, None], ["No valid wavelength. Please rerun specifying a known anode_type or a positive wavelength"]),
    ([-1, "Mo"], ["No valid wavelength. Please rerun specifying a known anode_type or a positive wavelength"]),
]


@pytest.mark.parametrize("inputs, msg", params3)
def test_set_wavelength_bad(inputs, msg):
    actual_args = argparse.Namespace(wavelength=inputs[0], anode_type=inputs[1])
    with pytest.raises(ValueError, match=re.escape(msg[0])):
        actual_args.wavelength = set_wavelength(actual_args)<|MERGE_RESOLUTION|>--- conflicted
+++ resolved
@@ -1,10 +1,7 @@
 import argparse
-<<<<<<< HEAD
 import os
 from pathlib import Path
-=======
 import re
->>>>>>> 3089e1b3
 
 import pytest
 
