--- conflicted
+++ resolved
@@ -331,24 +331,15 @@
     return sample_composition, energy, sample_mass_density, diameter
 
 
-<<<<<<< HEAD
 def _set_theoretical_mud(args):
-    """Theoretical estimation of mu*D from
-    sample composition, energy, sample mass density, and capillary diameter"""
+    """Theoretical estimation of mu*D from sample composition, energy, sample
+    mass density, and capillary diameter."""
     sample_composition, energy, sample_mass_density, diameter = (
         _parse_theoretical_input(args.theoretical_estimation)
-=======
-def _set_theoretical_mud_from_density(args):
-    """Theoretical estimation of mu*D from sample composition, energy, and
-    sample mass density."""
-    sample_composition, energy, sample_mass_density = _parse_theoretical_input(
-        args.theoretical_from_density
->>>>>>> 83ad2ece
     )
     args.sample_composition = sample_composition
     args.energy = energy
     args.sample_mass_density = sample_mass_density
-<<<<<<< HEAD
     args.diameter = diameter
     args.mud = (
         compute_mu_using_xraydb(
@@ -357,29 +348,6 @@
             sample_mass_density=args.sample_mass_density,
         )
         * args.diameter
-=======
-    args.mud = compute_mu_using_xraydb(
-        args.sample_composition,
-        args.energy,
-        sample_mass_density=args.sample_mass_density,
-    )
-    return args
-
-
-def _set_theoretical_mud_from_packing(args):
-    """Theoretical estimation of mu*D from sample composition, energy, and
-    packing fraction."""
-    sample_composition, energy, packing_fraction = _parse_theoretical_input(
-        args.theoretical_from_packing
-    )
-    args.sample_composition = sample_composition
-    args.energy = energy
-    args.packing_fraction = packing_fraction
-    args.mud = compute_mu_using_xraydb(
-        args.sample_composition,
-        args.energy,
-        packing_fraction=args.packing_fraction,
->>>>>>> 83ad2ece
     )
     return args
 
