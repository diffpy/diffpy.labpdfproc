--- conflicted
+++ resolved
@@ -62,11 +62,6 @@
         return WAVELENGTHS["Mo"]
 
 
-<<<<<<< HEAD
-def load_metadata(args):
-    """
-    Load metadata from arguments
-=======
 def _load_key_value_pair(s):
     items = s.split("=")
     key = items[0].strip()
@@ -79,19 +74,10 @@
     """
     Load user metadata into the provided argparse Namespace, raise ValueError if in incorrect format
 
->>>>>>> 8fcd0349
     Parameters
     ----------
     args argparse.Namespace
         the arguments from the parser
-<<<<<<< HEAD
-    Returns
-    -------
-    A dictionary with all arguments from the parser
-    """
-    metadata = vars(args)
-    return metadata
-=======
 
     Returns
     -------
@@ -116,4 +102,18 @@
             setattr(args, key, value)
     delattr(args, "user_metadata")
     return args
->>>>>>> 8fcd0349
+
+
+def load_metadata(args):
+    """
+    Load metadata from arguments
+    Parameters
+    ----------
+    args argparse.Namespace
+        the arguments from the parser
+    Returns
+    -------
+    A dictionary with all arguments from the parser
+    """
+    metadata = vars(args)
+    return metadata