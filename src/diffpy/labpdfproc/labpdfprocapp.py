--- conflicted
+++ resolved
@@ -3,11 +3,7 @@
 from pathlib import Path
 
 from diffpy.labpdfproc.functions import apply_corr, compute_cve
-<<<<<<< HEAD
-from diffpy.labpdfproc.tools import set_output_directory, set_wavelength
-=======
-from diffpy.labpdfproc.tools import known_sources, set_wavelength
->>>>>>> bc138c0a
+from diffpy.labpdfproc.tools import known_sources, set_wavelength, set_output_directory
 from diffpy.utils.parsers.loaddata import loadData
 from diffpy.utils.scattering_objects.diffraction_objects import XQUANTITIES, Diffraction_object
 
@@ -60,11 +56,7 @@
         "-f",
         "--force-overwrite",
         action="store_true",
-<<<<<<< HEAD
         help="outputs will not overwrite existing file unless --force is specified",
-=======
-        help="outputs will not overwrite existing files unless --force is spacified",
->>>>>>> bc138c0a
     )
     args = p.parse_args()
     return args
