--- conflicted
+++ resolved
@@ -3,11 +3,7 @@
 from pathlib import Path
 
 from diffpy.labpdfproc.functions import apply_corr, compute_cve
-<<<<<<< HEAD
-from diffpy.labpdfproc.tools import load_user_metadata
-=======
-from diffpy.labpdfproc.tools import set_wavelength
->>>>>>> 0e2ab8cd
+from diffpy.labpdfproc.tools import load_user_metadata, set_wavelength
 from diffpy.utils.parsers.loaddata import loadData
 from diffpy.utils.scattering_objects.diffraction_objects import XQUANTITIES, Diffraction_object
 
@@ -76,12 +72,9 @@
 
 def main():
     args = get_args()
-<<<<<<< HEAD
     args = load_user_metadata(args)
-    wavelength = WAVELENGTHS[args.anode_type]
-=======
     args.wavelength = set_wavelength(args)
->>>>>>> 0e2ab8cd
+
     filepath = Path(args.input_file)
     outfilestem = filepath.stem + "_corrected"
     corrfilestem = filepath.stem + "_cve"
