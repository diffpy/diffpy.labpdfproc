import sys
from argparse import ArgumentParser
from pathlib import Path

from diffpy.labpdfproc.functions import apply_corr, compute_cve
<<<<<<< HEAD
from diffpy.labpdfproc.tools import load_user_metadata, set_wavelength
=======
from diffpy.labpdfproc.tools import known_sources, set_wavelength
>>>>>>> 3089e1b3
from diffpy.utils.parsers.loaddata import loadData
from diffpy.utils.scattering_objects.diffraction_objects import XQUANTITIES, Diffraction_object


def get_args():
    p = ArgumentParser()
    p.add_argument("mud", help="Value of mu*D for your " "sample. Required.", type=float)
    p.add_argument("-i", "--input-file", help="The filename of the " "datafile to load")
    p.add_argument(
        "-a",
        "--anode-type",
        help=f"The type of the x-ray source. Allowed values are "
        f"{*[known_sources], }. Either specify a known x-ray source or specify wavelength",
        default="Mo",
    )
    p.add_argument(
        "-w",
        "--wavelength",
        help="X-ray source wavelength in angstroms. Not needed if the anode-type "
        "is specified. This wavelength will override the anode wavelength if both are specified",
        default=None,
        type=float,
    )
    p.add_argument(
        "-o",
        "--output-directory",
        help="the name of the output directory. If it doesn't exist it "
        "will be created.  Not currently implemented",
        default=None,
    )
    p.add_argument(
        "-x",
        "--xtype",
        help=f"the quantity on the independent variable axis. allowed "
        f"values: {*XQUANTITIES, }. If not specified then two-theta "
        f"is assumed for the independent variable. Only implemented for "
        f"tth currently",
        default="tth",
    )
    p.add_argument(
        "-c",
        "--output-correction",
        action="store_true",
        help="the absorption correction will be output to a file if this "
        "flag is set. Default is that it is not output",
        default="tth",
    )
    p.add_argument(
        "-f",
        "--force-overwrite",
        action="store_true",
<<<<<<< HEAD
        help="outputs will not overwrite existing file unless --force is specified",
    )
    p.add_argument(
        "-u",
        "--user-metadata",
        metavar="KEY=VALUE",
        nargs="+",
        help="specify (multiple) key-value pairs to be loaded into metadata by using key=value. "
        "Do not leave whitespaces before or after = sign. "
        "If a key or value contains whitespace, you should define it with quotes. ",
=======
        help="outputs will not overwrite existing files unless --force is spacified",
>>>>>>> 3089e1b3
    )
    args = p.parse_args()
    return args


def main():
    args = get_args()
    args = load_user_metadata(args)
    args.wavelength = set_wavelength(args)

    filepath = Path(args.input_file)
    outfilestem = filepath.stem + "_corrected"
    corrfilestem = filepath.stem + "_cve"
    outfile = Path(outfilestem + ".chi")
    corrfile = Path(corrfilestem + ".chi")

    if outfile.exists() and not args.force_overwrite:
        sys.exit(
            f"output file {str(outfile)} already exists. Please rerun "
            f"specifying -f if you want to overwrite it"
        )
    if corrfile.exists() and args.output_correction and not args.force_overwrite:
        sys.exit(
            f"corrections file {str(corrfile)} was requested and already "
            f"exists. Please rerun specifying -f if you want to overwrite it"
        )

    input_pattern = Diffraction_object(wavelength=args.wavelength)
    xarray, yarray = loadData(args.input_file, unpack=True)
    input_pattern.insert_scattering_quantity(
        xarray,
        yarray,
        "tth",
        scat_quantity="x-ray",
        name=str(args.input_file),
        metadata={"muD": args.mud, "anode_type": args.anode_type},
    )

    absorption_correction = compute_cve(input_pattern, args.mud, args.wavelength)
    corrected_data = apply_corr(input_pattern, absorption_correction)
    corrected_data.name = f"Absorption corrected input_data: {input_pattern.name}"
    corrected_data.dump(f"{outfile}", xtype="tth")

    if args.output_correction:
        absorption_correction.dump(f"{corrfile}", xtype="tth")


if __name__ == "__main__":
    main()<|MERGE_RESOLUTION|>--- conflicted
+++ resolved
@@ -3,11 +3,7 @@
 from pathlib import Path
 
 from diffpy.labpdfproc.functions import apply_corr, compute_cve
-<<<<<<< HEAD
-from diffpy.labpdfproc.tools import load_user_metadata, set_wavelength
-=======
-from diffpy.labpdfproc.tools import known_sources, set_wavelength
->>>>>>> 3089e1b3
+from diffpy.labpdfproc.tools import known_sources, load_user_metadata, set_wavelength
 from diffpy.utils.parsers.loaddata import loadData
 from diffpy.utils.scattering_objects.diffraction_objects import XQUANTITIES, Diffraction_object
 
@@ -59,7 +55,6 @@
         "-f",
         "--force-overwrite",
         action="store_true",
-<<<<<<< HEAD
         help="outputs will not overwrite existing file unless --force is specified",
     )
     p.add_argument(
@@ -70,9 +65,6 @@
         help="specify (multiple) key-value pairs to be loaded into metadata by using key=value. "
         "Do not leave whitespaces before or after = sign. "
         "If a key or value contains whitespace, you should define it with quotes. ",
-=======
-        help="outputs will not overwrite existing files unless --force is spacified",
->>>>>>> 3089e1b3
     )
     args = p.parse_args()
     return args
