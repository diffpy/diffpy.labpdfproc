import sys
from argparse import ArgumentParser
from pathlib import Path

from diffpy.labpdfproc.functions import apply_corr, compute_cve
from diffpy.labpdfproc.tools import known_sources, load_user_metadata, set_output_directory, set_wavelength
from diffpy.utils.parsers.loaddata import loadData
from diffpy.utils.scattering_objects.diffraction_objects import XQUANTITIES, Diffraction_object


def get_args(override_cli_inputs=None):
    p = ArgumentParser()
    p.add_argument("mud", help="Value of mu*D for your " "sample. Required.", type=float)
    p.add_argument("-i", "--input-file", help="The filename of the " "datafile to load.")
    p.add_argument(
        "-a",
        "--anode-type",
        help=f"The type of the x-ray source. Allowed values are "
        f"{*[known_sources], }. Either specify a known x-ray source or specify wavelength.",
        default="Mo",
    )
    p.add_argument(
        "-w",
        "--wavelength",
        help="X-ray source wavelength in angstroms. Not needed if the anode-type "
        "is specified. This wavelength will override the anode wavelength if both are specified.",
        default=None,
        type=float,
    )
    p.add_argument(
        "-o",
        "--output-directory",
        help="The name of the output directory. If not specified "
        "then corrected files will be written to the current directory."
        "If the specified directory doesn't exist it will be created.",
        default=None,
    )
    p.add_argument(
        "-x",
        "--xtype",
        help=f"The quantity on the independent variable axis. Allowed "
        f"values: {*XQUANTITIES, }. If not specified then two-theta "
        f"is assumed for the independent variable. Only implemented for "
        f"tth currently.",
        default="tth",
    )
    p.add_argument(
        "-c",
        "--output-correction",
        action="store_true",
        help="The absorption correction will be output to a file if this "
        "flag is set. Default is that it is not output.",
        default="tth",
    )
    p.add_argument(
        "-f",
        "--force-overwrite",
        action="store_true",
        help="Outputs will not overwrite existing file unless --force is specified.",
    )
<<<<<<< HEAD
=======
    p.add_argument(
        "-u",
        "--user-metadata",
        metavar="KEY=VALUE",
        nargs="+",
        help="Specify key-value pairs to be loaded into metadata using the format key=value. "
        "Separate pairs with whitespace, and ensure no whitespaces before or after the = sign. "
        "Avoid using = in keys. If multiple = signs are present, only the first separates the key and value. "
        "If a key or value contains whitespace, enclose it in quotes. "
        "For example, facility='NSLS II', 'facility=NSLS II', beamline=28ID-2, "
        "'beamline'='28ID-2', 'favorite color'=blue, are all valid key=value items. ",
    )
>>>>>>> 1393a45c
    args = p.parse_args(override_cli_inputs)
    return args


def main():
    args = get_args()
    args = load_user_metadata(args)
    args.output_directory = set_output_directory(args)
    args.wavelength = set_wavelength(args)

    filepath = Path(args.input_file)
    outfilestem = filepath.stem + "_corrected"
    corrfilestem = filepath.stem + "_cve"
    outfile = args.output_directory / (outfilestem + ".chi")
    corrfile = args.output_directory / (corrfilestem + ".chi")

    if outfile.exists() and not args.force_overwrite:
        sys.exit(
            f"Output file {str(outfile)} already exists. Please rerun "
            f"specifying -f if you want to overwrite it."
        )
    if corrfile.exists() and args.output_correction and not args.force_overwrite:
        sys.exit(
            f"Corrections file {str(corrfile)} was requested and already "
            f"exists. Please rerun specifying -f if you want to overwrite it."
        )

    input_pattern = Diffraction_object(wavelength=args.wavelength)
    xarray, yarray = loadData(args.input_file, unpack=True)
    input_pattern.insert_scattering_quantity(
        xarray,
        yarray,
        "tth",
        scat_quantity="x-ray",
        name=str(args.input_file),
        metadata={"muD": args.mud, "anode_type": args.anode_type},
    )

    absorption_correction = compute_cve(input_pattern, args.mud, args.wavelength)
    corrected_data = apply_corr(input_pattern, absorption_correction)
    corrected_data.name = f"Absorption corrected input_data: {input_pattern.name}"
    corrected_data.dump(f"{outfile}", xtype="tth")

    if args.output_correction:
        absorption_correction.dump(f"{corrfile}", xtype="tth")


if __name__ == "__main__":
    main()<|MERGE_RESOLUTION|>--- conflicted
+++ resolved
@@ -58,8 +58,6 @@
         action="store_true",
         help="Outputs will not overwrite existing file unless --force is specified.",
     )
-<<<<<<< HEAD
-=======
     p.add_argument(
         "-u",
         "--user-metadata",
@@ -72,16 +70,15 @@
         "For example, facility='NSLS II', 'facility=NSLS II', beamline=28ID-2, "
         "'beamline'='28ID-2', 'favorite color'=blue, are all valid key=value items. ",
     )
->>>>>>> 1393a45c
     args = p.parse_args(override_cli_inputs)
     return args
 
 
 def main():
     args = get_args()
-    args = load_user_metadata(args)
     args.output_directory = set_output_directory(args)
     args.wavelength = set_wavelength(args)
+    args = load_user_metadata(args)
 
     filepath = Path(args.input_file)
     outfilestem = filepath.stem + "_corrected"
