import os
import re
from pathlib import Path

import pytest

from diffpy.labpdfproc.labpdfprocapp import get_args
from diffpy.labpdfproc.tools import (
    known_sources,
    load_metadata,
    load_package_info,
    load_user_info,
    load_user_metadata,
    preprocessing_args,
    set_input_lists,
    set_mud,
    set_output_directory,
    set_wavelength,
    set_xtype,
)
from diffpy.utils.diffraction_objects import XQUANTITIES


@pytest.mark.parametrize(
    "inputs, expected",
    [
        # Use cases can be found here:
        # https://github.com/diffpy/diffpy.labpdfproc/issues/48.
        # This test covers existing single input file, directory,
        # a file list, and multiple files.
        # We store absolute path into input_directory
        # and file names into input_file.
        (  # C1: single good file in the current directory,
            # expect to return the absolute Path of the file
            ["good_data.chi"],
            ["good_data.chi"],
        ),
        (  # C2: single good file in an input directory,
            # expect to return the absolute Path of the file
            ["input_dir/good_data.chi"],
            ["input_dir/good_data.chi"],
        ),
        (  # C3: glob current directory,
            # expect to return all files in the current directory
            ["."],
            [
                "good_data.chi",
                "good_data.xy",
                "good_data.txt",
                "unreadable_file.txt",
                "binary.pkl",
            ],
        ),
        (  # C4: glob input directory,
            # expect to return all files in that directory
            ["./input_dir"],
            [
                "input_dir/good_data.chi",
                "input_dir/good_data.xy",
                "input_dir/good_data.txt",
                "input_dir/unreadable_file.txt",
                "input_dir/binary.pkl",
            ],
        ),
        (  # C5: glob list of input directories,
            # expect to return all files in the directories
            [".", "./input_dir"],
            [
                "./good_data.chi",
                "./good_data.xy",
                "./good_data.txt",
                "./unreadable_file.txt",
                "./binary.pkl",
                "input_dir/good_data.chi",
                "input_dir/good_data.xy",
                "input_dir/good_data.txt",
                "input_dir/unreadable_file.txt",
                "input_dir/binary.pkl",
            ],
        ),
        (  # C6: file_list_example2.txt
            # list of files provided in different directories with wildcard,
            # expect to return all files listed on the file_list file
            ["input_dir/file_list_example2.txt"],
            [
                "input_dir/good_data.chi",
                "good_data.xy",
                "input_dir/good_data.txt",
                "input_dir/unreadable_file.txt",
            ],
        ),
        (  # C7: wildcard pattern,
            # expect to match files with .chi extension in the same directory
            ["./*.chi"],
            ["good_data.chi"],
        ),
        (  # C8: wildcard pattern,
            # expect to match files with .chi extension in the input directory
            ["input_dir/*.chi"],
            ["input_dir/good_data.chi"],
        ),
        (  # C9: wildcard pattern,
            # expect to match files starting with good_data
            ["good_data*"],
            ["good_data.chi", "good_data.xy", "good_data.txt"],
        ),
    ],
)
def test_set_input_lists(inputs, expected, user_filesystem):
    base_dir = Path(user_filesystem)
    os.chdir(base_dir)
    expected_paths = [
        base_dir.resolve() / expected_path for expected_path in expected
    ]

    cli_inputs = ["2.5"] + inputs
    actual_args = get_args(cli_inputs)
    actual_args = set_input_lists(actual_args)
    assert sorted(actual_args.input_paths) == sorted(expected_paths)


@pytest.mark.parametrize(
    "inputs, expected_error_msg",
    [
        # This test covers non-existing single input file or directory,
        # in this case we raise an error with message
        (  # C1: non-existing single file
            ["non_existing_file.xy"],
            "Cannot find non_existing_file.xy. "
            "Please specify valid input file(s) or directories.",
        ),
        (  # C2: non-existing single file with directory
            ["./input_dir/non_existing_file.xy"],
            "Cannot find ./input_dir/non_existing_file.xy. "
            "Please specify valid input file(s) or directories.",
        ),
        (  # C3: non-existing single directory
            ["./non_existing_dir"],
            "Cannot find ./non_existing_dir. "
            "Please specify valid input file(s) or directories.",
        ),
        (  # C4: list of files provided (with missing files)
            [
                "good_data.chi",
                "good_data.xy",
                "unreadable_file.txt",
                "missing_file.txt",
            ],
            "Cannot find missing_file.txt. "
            "Please specify valid input file(s) or directories.",
        ),
        (  # C5: file_list.txt list of files provided (with missing files)
            ["input_dir/file_list.txt"],
            "Cannot find missing_file.txt. "
            "Please specify valid input file(s) or directories.",
        ),
    ],
)
def test_set_input_files_bad(inputs, expected_error_msg, user_filesystem):
    base_dir = Path(user_filesystem)
    os.chdir(base_dir)
    cli_inputs = ["2.5"] + inputs
    actual_args = get_args(cli_inputs)
    with pytest.raises(FileNotFoundError, match=re.escape(expected_error_msg)):
        actual_args = set_input_lists(actual_args)


@pytest.mark.parametrize(
    "inputs, expected",
    [
        ([], ["."]),
        (["--output-directory", "."], ["."]),
        (["--output-directory", "new_dir"], ["new_dir"]),
        (["--output-directory", "input_dir"], ["input_dir"]),
    ],
)
def test_set_output_directory(inputs, expected, user_filesystem):
    os.chdir(user_filesystem)
    expected_output_directory = Path(user_filesystem) / expected[0]
    cli_inputs = ["2.5", "data.xy"] + inputs
    actual_args = get_args(cli_inputs)
    actual_args = set_output_directory(actual_args)
    assert actual_args.output_directory == expected_output_directory
    assert Path(actual_args.output_directory).exists()
    assert Path(actual_args.output_directory).is_dir()


def test_set_output_directory_bad(user_filesystem):
    os.chdir(user_filesystem)
    cli_inputs = ["2.5", "data.xy", "--output-directory", "good_data.chi"]
    actual_args = get_args(cli_inputs)
    with pytest.raises(FileExistsError):
        actual_args = set_output_directory(actual_args)
        assert Path(actual_args.output_directory).exists()
        assert not Path(actual_args.output_directory).is_dir()


@pytest.mark.parametrize(
    "inputs, expected",
    [
        # C1: nothing passed in, expect default is Mo
        ([], {"wavelength": 0.71073, "anode_type": "Mo"}),
        # C2: only a valid anode type was entered (case independent),
        # expect to match the corresponding wavelength and preserve the correct case anode type
        (["--anode-type", "Mo"], {"wavelength": 0.71073, "anode_type": "Mo"}),
        (["--anode-type", "MoKa1"], {"wavelength": 0.70930, "anode_type": "MoKa1"}),
        (["--anode-type", "MoKa1Ka2"], {"wavelength": 0.71073, "anode_type": "MoKa1Ka2"}),
        (["--anode-type", "Ag"], {"wavelength": 0.56087, "anode_type": "Ag"}),
        (["--anode-type", "AgKa1"], {"wavelength": 0.55941, "anode_type": "AgKa1"}),
        (["--anode-type", "AgKa1Ka2"], {"wavelength": 0.56087, "anode_type": "AgKa1Ka2"}),
        (["--anode-type", "Cu"], {"wavelength": 1.54184, "anode_type": "Cu"}),
        (["--anode-type", "CuKa1"], {"wavelength": 1.54056, "anode_type": "CuKa1"}),
        (["--anode-type", "CuKa1Ka2"], {"wavelength": 1.54184, "anode_type": "CuKa1Ka2"}),
        (["--anode-type", "moKa1Ka2"], {"wavelength": 0.71073, "anode_type": "MoKa1Ka2"}),
        (["--anode-type", "ag"], {"wavelength": 0.56087, "anode_type": "Ag"}),
        (["--anode-type", "cuka1"], {"wavelength": 1.54056, "anode_type": "CuKa1"}),
        # C3: only a valid wavelength was entered, expect to include the wavelength only and anode type is None
        (["--wavelength", "0.25"], {"wavelength": 0.25, "anode_type": None}),
<<<<<<< HEAD
        # C4: both valid anode type and wavelength were entered,
        # expect to remove the anode type and preserve wavelength only
        (["--wavelength", "0.25", "--anode-type", "Ag"], {"wavelength": 0.25, "anode_type": None}),
=======
        (
            ["--wavelength", "0.25", "--anode-type", "Ag"],
            {"wavelength": 0.25, "anode_type": None},
        ),
>>>>>>> 983a7b0a
    ],
)
def test_set_wavelength(inputs, expected):
    cli_inputs = ["2.5", "data.xy"] + inputs
    actual_args = get_args(cli_inputs)
    actual_args = set_wavelength(actual_args)
    assert actual_args.wavelength == expected["wavelength"]
    assert getattr(actual_args, "anode_type", None) == expected["anode_type"]


@pytest.mark.parametrize(
    "inputs, expected_error_msg",
    [
        (
            ["--anode-type", "invalid"],
            f"Anode type not recognized. "
            f"Please rerun specifying an anode_type from {*known_sources, }.",
        ),
        (
            ["--wavelength", "0"],
            "No valid wavelength. "
            "Please rerun specifying a known anode_type "
            "or a positive wavelength.",
        ),
        (
            ["--wavelength", "-1", "--anode-type", "Mo"],
            "No valid wavelength. "
            "Please rerun specifying a known anode_type "
            "or a positive wavelength.",
        ),
    ],
)
def test_set_wavelength_bad(inputs, expected_error_msg):
    cli_inputs = ["2.5", "data.xy"] + inputs
    actual_args = get_args(cli_inputs)
    with pytest.raises(ValueError, match=re.escape(expected_error_msg)):
        actual_args = set_wavelength(actual_args)


@pytest.mark.parametrize(
    "inputs, expected_xtype",
    [
        ([], "tth"),
        (["--xtype", "2theta"], "tth"),
        (["--xtype", "d"], "d"),
        (["--xtype", "q"], "q"),
    ],
)
def test_set_xtype(inputs, expected_xtype):
    cli_inputs = ["2.5", "data.xy"] + inputs
    actual_args = get_args(cli_inputs)
    actual_args = set_xtype(actual_args)
    assert actual_args.xtype == expected_xtype


def test_set_xtype_bad():
    cli_inputs = ["2.5", "data.xy", "--xtype", "invalid"]
    actual_args = get_args(cli_inputs)
    with pytest.raises(
        ValueError,
        match=re.escape(
            f"Unknown xtype: invalid. " f"Allowed xtypes are {*XQUANTITIES, }."
        ),
    ):
        actual_args = set_xtype(actual_args)


def test_set_mud(user_filesystem):
    cli_inputs = ["2.5", "data.xy"]
    actual_args = get_args(cli_inputs)
    actual_args = set_mud(actual_args)
    assert actual_args.mud == pytest.approx(2.5, rel=1e-4, abs=0.1)
    assert actual_args.z_scan_file is None

    cwd = Path(user_filesystem)
    test_dir = cwd / "test_dir"
    os.chdir(cwd)
    inputs = ["--z-scan-file", "test_dir/testfile.xy"]
    expected = [3, str(test_dir / "testfile.xy")]
    cli_inputs = ["2.5", "data.xy"] + inputs
    actual_args = get_args(cli_inputs)
    actual_args = set_mud(actual_args)
    assert actual_args.mud == pytest.approx(expected[0], rel=1e-4, abs=0.1)
    assert actual_args.z_scan_file == expected[1]


def test_set_mud_bad():
    cli_inputs = ["2.5", "data.xy", "--z-scan-file", "invalid file"]
    actual_args = get_args(cli_inputs)
    with pytest.raises(
        FileNotFoundError,
        match="Cannot find invalid file. " "Please specify a valid file path.",
    ):
        actual_args = set_mud(actual_args)


@pytest.mark.parametrize(
    "inputs, expected",
    [
        ([], []),
        (
            [
                "--user-metadata",
                "facility=NSLS II",
                "beamline=28ID-2",
                "favorite color=blue",
            ],
            [
                ["facility", "NSLS II"],
                ["beamline", "28ID-2"],
                ["favorite color", "blue"],
            ],
        ),
        (["--user-metadata", "x=y=z"], [["x", "y=z"]]),
    ],
)
def test_load_user_metadata(inputs, expected):
    expected_args = get_args(["2.5", "data.xy"])
    for expected_pair in expected:
        setattr(expected_args, expected_pair[0], expected_pair[1])
    delattr(expected_args, "user_metadata")

    cli_inputs = ["2.5", "data.xy"] + inputs
    actual_args = get_args(cli_inputs)
    actual_args = load_user_metadata(actual_args)
    assert actual_args == expected_args


@pytest.mark.parametrize(
    "inputs, expected_error_msg",
    [
        (
            ["--user-metadata", "facility=", "NSLS II"],
            "Please provide key-value pairs in the format key=value. "
            "For more information, use `labpdfproc --help.`",
        ),
        (
            ["--user-metadata", "favorite", "color=blue"],
            "Please provide key-value pairs in the format key=value. "
            "For more information, use `labpdfproc --help.`",
        ),
        (
            ["--user-metadata", "beamline", "=", "28ID-2"],
            "Please provide key-value pairs in the format key=value. "
            "For more information, use `labpdfproc --help.`",
        ),
        (
            ["--user-metadata", "facility=NSLS II", "facility=NSLS III"],
            "Please do not specify repeated keys: facility.",
        ),
        (
            ["--user-metadata", "wavelength=2"],
            "wavelength is a reserved name. "
            "Please rerun using a different key name.",
        ),
    ],
)
def test_load_user_metadata_bad(inputs, expected_error_msg):
    cli_inputs = ["2.5", "data.xy"] + inputs
    actual_args = get_args(cli_inputs)
    with pytest.raises(ValueError, match=re.escape(expected_error_msg)):
        actual_args = load_user_metadata(actual_args)


@pytest.mark.parametrize(
    "inputs, expected",
    [  # Test that when cli inputs are present, they override home config,
        # otherwise we take home config
        (
            {"username": None, "email": None, "orcid": None},
            {
                "username": "home_username",
                "email": "home@email.com",
                "orcid": "home_orcid",
            },
        ),
        (
            {"username": "cli_username", "email": None, "orcid": None},
            {
                "username": "cli_username",
                "email": "home@email.com",
                "orcid": "home_orcid",
            },
        ),
        (
            {"username": None, "email": "cli@email.com", "orcid": None},
            {
                "username": "home_username",
                "email": "cli@email.com",
                "orcid": "home_orcid",
            },
        ),
        (
            {"username": None, "email": None, "orcid": "cli_orcid"},
            {
                "username": "home_username",
                "email": "home@email.com",
                "orcid": "cli_orcid",
            },
        ),
        (
            {
                "username": "cli_username",
                "email": "cli@email.com",
                "orcid": "cli_orcid",
            },
            {
                "username": "cli_username",
                "email": "cli@email.com",
                "orcid": "cli_orcid",
            },
        ),
    ],
)
def test_load_user_info(monkeypatch, inputs, expected, user_filesystem):
    cwd = Path(user_filesystem)
    home_dir = cwd / "home_dir"
    monkeypatch.setattr("pathlib.Path.home", lambda _: home_dir)
    os.chdir(cwd)

    cli_inputs = [
        "2.5",
        "data.xy",
        "--username",
        inputs["username"],
        "--email",
        inputs["email"],
        "--orcid",
        inputs["orcid"],
    ]
    actual_args = get_args(cli_inputs)
    actual_args = load_user_info(actual_args)
    assert actual_args.username == expected["username"]
    assert actual_args.email == expected["email"]
    assert actual_args.orcid == expected["orcid"]


def test_load_package_info(mocker):
    mocker.patch(
        "importlib.metadata.version",
        side_effect=lambda package_name: (
            "3.3.0" if package_name == "diffpy.utils" else "1.2.3"
        ),
    )
    cli_inputs = ["2.5", "data.xy"]
    actual_args = get_args(cli_inputs)
    actual_args = load_package_info(actual_args)
    assert actual_args.package_info == {
        "diffpy.labpdfproc": "1.2.3",
        "diffpy.utils": "3.3.0",
    }


def test_load_metadata(mocker, user_filesystem):
    cwd = Path(user_filesystem)
    home_dir = cwd / "home_dir"
    mocker.patch("pathlib.Path.home", lambda _: home_dir)
    os.chdir(cwd)
    mocker.patch(
        "importlib.metadata.version",
        side_effect=lambda package_name: (
            "3.3.0" if package_name == "diffpy.utils" else "1.2.3"
        ),
    )
    cli_inputs = [
        "2.5",
        ".",
        "--user-metadata",
        "key=value",
        "--username",
        "cli_username",
        "--email",
        "cli@email.com",
        "--orcid",
        "cli_orcid",
    ]
    actual_args = get_args(cli_inputs)
    actual_args = preprocessing_args(actual_args)
    for filepath in actual_args.input_paths:
        actual_metadata = load_metadata(actual_args, filepath)
        expected_metadata = {
            "mud": 2.5,
            "input_directory": str(filepath),
            "anode_type": "Mo",
            "output_directory": str(Path.cwd().resolve()),
            "xtype": "tth",
            "method": "polynomial_interpolation",
            "key": "value",
            "username": "cli_username",
            "email": "cli@email.com",
            "orcid": "cli_orcid",
            "package_info": {
                "diffpy.labpdfproc": "1.2.3",
                "diffpy.utils": "3.3.0",
            },
            "z_scan_file": None,
        }
        assert actual_metadata == expected_metadata<|MERGE_RESOLUTION|>--- conflicted
+++ resolved
@@ -201,31 +201,53 @@
         # C1: nothing passed in, expect default is Mo
         ([], {"wavelength": 0.71073, "anode_type": "Mo"}),
         # C2: only a valid anode type was entered (case independent),
-        # expect to match the corresponding wavelength and preserve the correct case anode type
+        # expect to match the corresponding wavelength
+        # and preserve the correct case anode type
         (["--anode-type", "Mo"], {"wavelength": 0.71073, "anode_type": "Mo"}),
-        (["--anode-type", "MoKa1"], {"wavelength": 0.70930, "anode_type": "MoKa1"}),
-        (["--anode-type", "MoKa1Ka2"], {"wavelength": 0.71073, "anode_type": "MoKa1Ka2"}),
+        (
+            ["--anode-type", "MoKa1"],
+            {"wavelength": 0.70930, "anode_type": "MoKa1"},
+        ),
+        (
+            ["--anode-type", "MoKa1Ka2"],
+            {"wavelength": 0.71073, "anode_type": "MoKa1Ka2"},
+        ),
         (["--anode-type", "Ag"], {"wavelength": 0.56087, "anode_type": "Ag"}),
-        (["--anode-type", "AgKa1"], {"wavelength": 0.55941, "anode_type": "AgKa1"}),
-        (["--anode-type", "AgKa1Ka2"], {"wavelength": 0.56087, "anode_type": "AgKa1Ka2"}),
+        (
+            ["--anode-type", "AgKa1"],
+            {"wavelength": 0.55941, "anode_type": "AgKa1"},
+        ),
+        (
+            ["--anode-type", "AgKa1Ka2"],
+            {"wavelength": 0.56087, "anode_type": "AgKa1Ka2"},
+        ),
         (["--anode-type", "Cu"], {"wavelength": 1.54184, "anode_type": "Cu"}),
-        (["--anode-type", "CuKa1"], {"wavelength": 1.54056, "anode_type": "CuKa1"}),
-        (["--anode-type", "CuKa1Ka2"], {"wavelength": 1.54184, "anode_type": "CuKa1Ka2"}),
-        (["--anode-type", "moKa1Ka2"], {"wavelength": 0.71073, "anode_type": "MoKa1Ka2"}),
+        (
+            ["--anode-type", "CuKa1"],
+            {"wavelength": 1.54056, "anode_type": "CuKa1"},
+        ),
+        (
+            ["--anode-type", "CuKa1Ka2"],
+            {"wavelength": 1.54184, "anode_type": "CuKa1Ka2"},
+        ),
+        (
+            ["--anode-type", "moKa1Ka2"],
+            {"wavelength": 0.71073, "anode_type": "MoKa1Ka2"},
+        ),
         (["--anode-type", "ag"], {"wavelength": 0.56087, "anode_type": "Ag"}),
-        (["--anode-type", "cuka1"], {"wavelength": 1.54056, "anode_type": "CuKa1"}),
-        # C3: only a valid wavelength was entered, expect to include the wavelength only and anode type is None
+        (
+            ["--anode-type", "cuka1"],
+            {"wavelength": 1.54056, "anode_type": "CuKa1"},
+        ),
+        # C3: only a valid wavelength was entered,
+        # expect to include the wavelength only and anode type is None
         (["--wavelength", "0.25"], {"wavelength": 0.25, "anode_type": None}),
-<<<<<<< HEAD
         # C4: both valid anode type and wavelength were entered,
         # expect to remove the anode type and preserve wavelength only
-        (["--wavelength", "0.25", "--anode-type", "Ag"], {"wavelength": 0.25, "anode_type": None}),
-=======
         (
             ["--wavelength", "0.25", "--anode-type", "Ag"],
             {"wavelength": 0.25, "anode_type": None},
         ),
->>>>>>> 983a7b0a
     ],
 )
 def test_set_wavelength(inputs, expected):
